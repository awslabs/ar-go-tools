
#BUILDFILE_PATH := ./build/private/bgo_exports.makefile
#ifneq ("$(wildcard $(BUILDFILE_PATH))","")
#	include ${BUILDFILE_PATH}
#endif


all: lint maypanic statistics reachability dependencies static-commands render taint modptr argalias compare defer packagescan backtrace argot-cli racerg setup-precommit

install: taint_install cli_install

lint: **/*.go
	deadcode -test -filter ar-go-tools/analysis ./...
	go vet ./...
	gocyclo -ignore "test|internal/pointer|internal/typeparams" -over 15 .
	ineffassign ./...
	golint -set_exit_status -min_confidence 0.9 ./...

test: **/*.go
	go vet ./...
	go clean -testcache
	go test ./analysis/...

maypanic: go.mod cmd/maypanic/*.go analysis/*.go analysis/reachability/*.go analysis/maypanic/*.go
	go build -o bin/maypanic cmd/maypanic/*.go

dependencies: go.mod cmd/dependencies/*.go analysis/*.go analysis/dependencies/*.go analysis/reachability/*.go
	go build -o bin/dependencies cmd/dependencies/*.go

statistics: go.mod cmd/statistics/*.go analysis/*.go
	go build -o bin/statistics cmd/statistics/*.go

reachability: go.mod cmd/reachability/*.go analysis/*.go analysis/reachability/*.go
	go build -o bin/reachability cmd/reachability/*.go

static-commands: go.mod cmd/static-commands/*.go analysis/*.go analysis/static-commands/*.go
	go build -o bin/static-commands cmd/static-commands/*.go

render: go.mod cmd/render/*.go analysis/*.go
	go build -o bin/render cmd/render/*.go

taint: go.mod cmd/taint/*.go analysis/*.go analysis/taint/*.go
	go build -o bin/taint cmd/taint/*.go

defer: go.mod cmd/defer/*.go analysis/*.go
	go build -o bin/defer cmd/defer/*.go

compare: go.mod cmd/compare/*.go analysis/*.go analysis/reachability/*.go
	go build -o bin/compare cmd/compare/*.go

packagescan: go.mod cmd/packagescan/*.go analysis/*.go
	go build -o bin/packagescan cmd/packagescan/*.go

backtrace: go.mod cmd/backtrace/*.go analysis/*.go analysis/backtrace/*.go
	go build -o bin/backtrace cmd/backtrace/*.go

modptr: go.mod cmd/modptr/*.go analysis/*.go analysis/modptr/*.go
	go build -o bin/modptr cmd/modptr/*.go

<<<<<<< HEAD
goro-check: go.mod cmd/goro-check/*.go analysis/*.go
	go build -o bin/goro-check cmd/goro-check/*.go
=======
argalias: go.mod cmd/argalias/*.go analysis/*.go analysis/argalias/*.go
	go build -o bin/argalias cmd/argalias/*.go
>>>>>>> 262b3715

argot-cli: go.mod cmd/argot-cli/*.go
	go build -o bin/argot-cli cmd/argot-cli/*.go

racerg: go.mod cmd/racerg/*.go
	go build -o bin/racerg cmd/racerg/*.go

taint_install: taint
	go install ./cmd/taint/...

cli_install: argot-cli
	go install ./cmd/argot-cli

setup-precommit:
	cp ./copyrights.sh $$(git rev-parse --git-path hooks)/pre-commit

clean:
	rm -rf bin
	find ./testdata -name "*-report" | xargs rm -rf

release: all<|MERGE_RESOLUTION|>--- conflicted
+++ resolved
@@ -57,13 +57,11 @@
 modptr: go.mod cmd/modptr/*.go analysis/*.go analysis/modptr/*.go
 	go build -o bin/modptr cmd/modptr/*.go
 
-<<<<<<< HEAD
 goro-check: go.mod cmd/goro-check/*.go analysis/*.go
 	go build -o bin/goro-check cmd/goro-check/*.go
-=======
+
 argalias: go.mod cmd/argalias/*.go analysis/*.go analysis/argalias/*.go
 	go build -o bin/argalias cmd/argalias/*.go
->>>>>>> 262b3715
 
 argot-cli: go.mod cmd/argot-cli/*.go
 	go build -o bin/argot-cli cmd/argot-cli/*.go
