// Copyright Amazon.com, Inc. or its affiliates. All Rights Reserved.
//
// Licensed under the Apache License, Version 2.0 (the "License");
// you may not use this file except in compliance with the License.
// You may obtain a copy of the License at
//
//      http://www.apache.org/licenses/LICENSE-2.0
//
// Unless required by applicable law or agreed to in writing, software
// distributed under the License is distributed on an "AS IS" BASIS,
// WITHOUT WARRANTIES OR CONDITIONS OF ANY KIND, either express or implied.
// See the License for the specific language governing permissions and
// limitations under the License.

package taint

import (
	"go/token"

	"github.com/awslabs/ar-go-tools/analysis/capabilities"
	"github.com/awslabs/ar-go-tools/analysis/config"
	"github.com/awslabs/ar-go-tools/analysis/dataflow"
	"github.com/awslabs/ar-go-tools/analysis/lang"
	"github.com/awslabs/ar-go-tools/internal/analysisutil"
	"golang.org/x/tools/go/pointer"
	"golang.org/x/tools/go/ssa"
)

// IsSomeSourceNode returns true if n matches the code identifier of some source in the config
func IsSomeSourceNode(cfg *config.Config, p *pointer.Result, c *capabilities.DefaultClassifier, implsByType map[string]map[*ssa.Function]bool, n ssa.Node) bool {
	params := analysisutil.EntrypointParams{
		Pointer:        p,
		Classifier:     c,
		InterfaceImpls: implsByType,
		CodeIDOracle:   cfg.IsSomeSource,
	}
	return analysisutil.IsEntrypointNode(params, n)
}

// IsSourceNode returns true if n matches the code identifier of a source node in the taint specification
func IsSourceNode(ts *config.TaintSpec, p *pointer.Result, c *capabilities.DefaultClassifier, implsByType map[string]map[*ssa.Function]bool, n ssa.Node) bool {
	params := analysisutil.EntrypointParams{
		Pointer:        p,
		Classifier:     c,
		InterfaceImpls: implsByType,
		CodeIDOracle:   ts.IsSource,
	}
	return analysisutil.IsEntrypointNode(params, n)
}

func isSink(c *capabilities.DefaultClassifier, implsByType map[string]map[*ssa.Function]bool, ts *config.TaintSpec, n dataflow.GraphNode) bool {
	return isMatchingCodeID(c, implsByType, ts.IsSink, n)
}

func isSanitizer(ts *config.TaintSpec, n dataflow.GraphNode) bool {
	return isMatchingCodeID(nil, nil, ts.IsSanitizer, n)
}

// isValidatorCondition checks whether v is a validator condition according to the validators stored in the config
// This function makes recursive calls on the value if necessary.
func isValidatorCondition(ts *config.TaintSpec, v ssa.Value, isPositive bool) bool {
	switch val := v.(type) {
	// Direct boolean check?
	case *ssa.Call:
		return isPositive && isMatchingCodeIDWithCallee(nil, nil, ts.IsValidator, nil, val)
	// Nil error check?
	case *ssa.BinOp:
		vNilChecked, isEqCheck := lang.MatchNilCheck(val)
		// Validator condition holds on the branch where "not err != nil" or "err == nil"
		// i.e. if not positive and not isEqCheck or positive and isEqCheck
		return (isPositive == isEqCheck) && isValidatorCondition(ts, vNilChecked, true)
	case *ssa.UnOp:
		if val.Op == token.NOT {
			// Validator condition must hold on the negated value, with the negated positive condition
			return isValidatorCondition(ts, val.X, !isPositive)
		}
	case *ssa.Extract:
		// Validator condition must hold on the tuple result
		return isValidatorCondition(ts, val.Tuple, isPositive)
	}
	return false
}

func isFiltered(ts *config.TaintSpec, n dataflow.GraphNode) bool {
	for _, filter := range ts.Filters {
		if filter.Type != "" {
			if filter.MatchType(n.Type()) {
				return true
			}
		}
		var f *ssa.Function
		switch n2 := n.(type) {
		case *dataflow.CallNode:
			f = n2.Callee()
		case *dataflow.CallNodeArg:
			f = n2.ParentNode().Callee()
		}
		if f != nil && filter.Method != "" && filter.Package != "" {
			if filter.MatchPackageAndMethod(f) {
				return true
			}
		}
	}
	return false
}

func isMatchingCodeID(classifier *capabilities.DefaultClassifier, implsByType map[string]map[*ssa.Function]bool, codeIDOracle func(config.CodeIdentifier) bool, n dataflow.GraphNode) bool {
	switch n := n.(type) {
	case *dataflow.ParamNode, *dataflow.FreeVarNode:
		// A these nodes are never a sink; the sink will be identified at the call site, not the callee definition.
		return false
	case *dataflow.CallNodeArg:
		// A call node argument is a sink if the callee is a sink
		if isMatchingCodeID(classifier, implsByType, codeIDOracle, n.ParentNode()) {
			return true
		}

		// The matching parameter node could be a sink
		callSite := n.ParentNode()
		if callSite == nil {
			return false
		}
		if callSite.CalleeSummary == nil {
			return false
		}
		param := callSite.CalleeSummary.Parent.Params[n.Index()]
		if param == nil {
			return false
		}
		return isMatchingCodeIDWithCallee(classifier, implsByType, codeIDOracle, callSite.CalleeSummary.Parent, param.Parent())
	case *dataflow.CallNode:
		return isMatchingCodeIDWithCallee(classifier, implsByType, codeIDOracle, n.Callee(), n.CallSite().(ssa.Node))
	case *dataflow.SyntheticNode:
		return isMatchingCodeIDWithCallee(classifier, implsByType, codeIDOracle, nil, n.Instr().(ssa.Node)) // safe type conversion
	case *dataflow.ReturnValNode, *dataflow.ClosureNode, *dataflow.BoundVarNode:
		return false
	default:
		return false
	}
}

// isMatchingCodeIdWIthCallee returns true when the codeIdOracle returns true for a code identifier matching the node
// n in the context where callee is the callee
func isMatchingCodeIDWithCallee(classifier *capabilities.DefaultClassifier, implsByType map[string]map[*ssa.Function]bool, codeIDOracle func(config.CodeIdentifier) bool, callee *ssa.Function, n ssa.Node) bool {
	switch node := (n).(type) {
	// Look for callees to functions that are considered sinks
	case *ssa.Call, *ssa.Go, *ssa.Defer:
		// This condition should always be true
<<<<<<< HEAD
		if callNode, ok := node.(ssa.CallInstruction); ok {
			callCommon := callNode.Common()
			if callCommon.IsInvoke() {
				return isInterfaceEntrypoint(classifier, implsByType, callCommon, callee, codeIDOracle)
			}

			funcName := callCommon.Value.Name()
			receiverType := ""
			if callCommon.Signature() != nil && callCommon.Signature().Recv() != nil {
				receiverType = lang.ReceiverStr(callCommon.Signature().Recv().Type())
			}
			maybePkg := lang.FindSafeCalleePkg(callCommon)
			if maybePkg.IsSome() {
				cpb := ""
				context := ""
				if classifier != nil && classifier.CanClassify(n.Parent()) {
					cpb = classifier.ClassifyFunc(callCommon.StaticCallee(), maybePkg.Value()).String()
					callerPkg := lang.PackageNameFromFunction(n.Parent())
					context = callerPkg
				}
				cid := config.CodeIdentifier{
					Package: maybePkg.Value(), Method: funcName, Receiver: receiverType, Capability: cpb, Context: context,
				}
				return codeIDOracle(cid)
			} else if callee != nil {
				pkgName := lang.PackageNameFromFunction(callee)
				cpb := ""
				context := ""
				if classifier != nil && classifier.CanClassify(n.Parent()) {
					cpb = classifier.ClassifyFunc(callee, pkgName).String()
					callerPkg := lang.PackageNameFromFunction(n.Parent())
					context = callerPkg
				}
				cid := config.CodeIdentifier{
					Package: pkgName, Method: funcName, Receiver: receiverType, Capability: cpb, Context: context,
				}
				return codeIDOracle(cid)
=======
		callNode, ok := node.(ssa.CallInstruction)
		if !ok {
			return false
		}
		callCommon := callNode.Common()
		// Handling interfaces
		if callCommon.IsInvoke() {
			receiverType := callCommon.Value.Type().String()
			methodName := callCommon.Method.Name()
			maybePkg := analysisutil.FindSafeCalleePkg(callCommon)
			if maybePkg.IsSome() {
				cid := config.CodeIdentifier{
					Package: maybePkg.Value(), Method: methodName, Receiver: receiverType,
				}
				return codeIDOracle(cid)
			}
			if callee != nil {
				pkgName := lang.PackageNameFromFunction(callee)
				cid := config.CodeIdentifier{
					Package: pkgName, Method: methodName, Receiver: receiverType,
				}
				return codeIDOracle(cid)
			}
			return false
		}

		funcName := callCommon.Value.Name()
		receiverType := ""
		if callCommon.Signature() != nil && callCommon.Signature().Recv() != nil {
			receiverType = analysisutil.ReceiverStr(callCommon.Signature().Recv().Type())
		}
		maybePkg := analysisutil.FindSafeCalleePkg(callCommon)
		if maybePkg.IsSome() {
			cid := config.CodeIdentifier{
				Package: maybePkg.Value(), Method: funcName, Receiver: receiverType,
>>>>>>> 858aa875
			}
			return codeIDOracle(cid)
		}
		if callee != nil {
			pkgName := lang.PackageNameFromFunction(callee)
			cid := config.CodeIdentifier{
				Package: pkgName, Method: funcName, Receiver: receiverType,
			}
			return codeIDOracle(cid)
		}
		return false

	case *ssa.Function:
		return codeIDOracle(config.CodeIdentifier{
			Package: lang.PackageNameFromFunction(node),
			Method:  node.Name(),
		})
	// We will likely extend the functionality to other types of sanitizers
	default:
		return false
	}
}

func isInterfaceEntrypoint(classifier *capabilities.DefaultClassifier, implsByType map[string]map[*ssa.Function]bool, callCommon *ssa.CallCommon, callee *ssa.Function, codeIDOracle func(config.CodeIdentifier) bool) bool {
	receiverType := callCommon.Value.Type().String()
	methodName := callCommon.Method.Name()
	maybePkg := lang.FindSafeCalleePkg(callCommon)
	if maybePkg.IsSome() {
		if classifier != nil && classifier.CanClassify(callee.Parent()) {
			for _, impls := range implsByType {
				for impl := range impls {
					// if the callee is an interface implementation, then classify its capability
					if impl.String() == callee.String() && impl.Package() != nil {
						cpb := classifier.ClassifyFunc(impl, impl.Package().Pkg.Path()).String()
						callerPkg := lang.PackageNameFromFunction(callee.Parent())
						cid := config.CodeIdentifier{
							Package: maybePkg.Value(), Method: methodName, Receiver: receiverType, Capability: cpb, Context: callerPkg,
						}
						if codeIDOracle(cid) {
							return true
						}
					}
				}
			}
		} else {
			cid := config.CodeIdentifier{
				Package: maybePkg.Value(), Method: methodName, Receiver: receiverType,
			}
			return codeIDOracle(cid)
		}
	} else if callee != nil {
		pkgName := lang.PackageNameFromFunction(callee)
		cid := config.CodeIdentifier{
			Package: pkgName, Method: methodName, Receiver: receiverType,
		}
		return codeIDOracle(cid)
	}

	return false
}<|MERGE_RESOLUTION|>--- conflicted
+++ resolved
@@ -146,91 +146,48 @@
 	// Look for callees to functions that are considered sinks
 	case *ssa.Call, *ssa.Go, *ssa.Defer:
 		// This condition should always be true
-<<<<<<< HEAD
-		if callNode, ok := node.(ssa.CallInstruction); ok {
-			callCommon := callNode.Common()
-			if callCommon.IsInvoke() {
-				return isInterfaceEntrypoint(classifier, implsByType, callCommon, callee, codeIDOracle)
-			}
-
-			funcName := callCommon.Value.Name()
-			receiverType := ""
-			if callCommon.Signature() != nil && callCommon.Signature().Recv() != nil {
-				receiverType = lang.ReceiverStr(callCommon.Signature().Recv().Type())
-			}
-			maybePkg := lang.FindSafeCalleePkg(callCommon)
-			if maybePkg.IsSome() {
-				cpb := ""
-				context := ""
-				if classifier != nil && classifier.CanClassify(n.Parent()) {
-					cpb = classifier.ClassifyFunc(callCommon.StaticCallee(), maybePkg.Value()).String()
-					callerPkg := lang.PackageNameFromFunction(n.Parent())
-					context = callerPkg
-				}
-				cid := config.CodeIdentifier{
-					Package: maybePkg.Value(), Method: funcName, Receiver: receiverType, Capability: cpb, Context: context,
-				}
-				return codeIDOracle(cid)
-			} else if callee != nil {
-				pkgName := lang.PackageNameFromFunction(callee)
-				cpb := ""
-				context := ""
-				if classifier != nil && classifier.CanClassify(n.Parent()) {
-					cpb = classifier.ClassifyFunc(callee, pkgName).String()
-					callerPkg := lang.PackageNameFromFunction(n.Parent())
-					context = callerPkg
-				}
-				cid := config.CodeIdentifier{
-					Package: pkgName, Method: funcName, Receiver: receiverType, Capability: cpb, Context: context,
-				}
-				return codeIDOracle(cid)
-=======
 		callNode, ok := node.(ssa.CallInstruction)
 		if !ok {
 			return false
 		}
 		callCommon := callNode.Common()
-		// Handling interfaces
 		if callCommon.IsInvoke() {
-			receiverType := callCommon.Value.Type().String()
-			methodName := callCommon.Method.Name()
-			maybePkg := analysisutil.FindSafeCalleePkg(callCommon)
-			if maybePkg.IsSome() {
-				cid := config.CodeIdentifier{
-					Package: maybePkg.Value(), Method: methodName, Receiver: receiverType,
-				}
-				return codeIDOracle(cid)
-			}
-			if callee != nil {
-				pkgName := lang.PackageNameFromFunction(callee)
-				cid := config.CodeIdentifier{
-					Package: pkgName, Method: methodName, Receiver: receiverType,
-				}
-				return codeIDOracle(cid)
-			}
-			return false
+			return isInterfaceEntrypoint(classifier, implsByType, callCommon, callee, codeIDOracle)
 		}
 
 		funcName := callCommon.Value.Name()
 		receiverType := ""
 		if callCommon.Signature() != nil && callCommon.Signature().Recv() != nil {
-			receiverType = analysisutil.ReceiverStr(callCommon.Signature().Recv().Type())
-		}
-		maybePkg := analysisutil.FindSafeCalleePkg(callCommon)
+			receiverType = lang.ReceiverStr(callCommon.Signature().Recv().Type())
+		}
+		maybePkg := lang.FindSafeCalleePkg(callCommon)
 		if maybePkg.IsSome() {
+			cpb := ""
+			context := ""
+			if classifier != nil && classifier.CanClassify(n.Parent()) {
+				cpb = classifier.ClassifyFunc(callCommon.StaticCallee(), maybePkg.Value()).String()
+				callerPkg := lang.PackageNameFromFunction(n.Parent())
+				context = callerPkg
+			}
 			cid := config.CodeIdentifier{
-				Package: maybePkg.Value(), Method: funcName, Receiver: receiverType,
->>>>>>> 858aa875
+				Package: maybePkg.Value(), Method: funcName, Receiver: receiverType, Capability: cpb, Context: context,
 			}
 			return codeIDOracle(cid)
-		}
-		if callee != nil {
+		} else if callee != nil {
 			pkgName := lang.PackageNameFromFunction(callee)
+			cpb := ""
+			context := ""
+			if classifier != nil && classifier.CanClassify(n.Parent()) {
+				cpb = classifier.ClassifyFunc(callee, pkgName).String()
+				callerPkg := lang.PackageNameFromFunction(n.Parent())
+				context = callerPkg
+			}
 			cid := config.CodeIdentifier{
-				Package: pkgName, Method: funcName, Receiver: receiverType,
+				Package: pkgName, Method: funcName, Receiver: receiverType, Capability: cpb, Context: context,
 			}
 			return codeIDOracle(cid)
 		}
+
 		return false
 
 	case *ssa.Function:
