--- conflicted
+++ resolved
@@ -782,15 +782,9 @@
 	}
 	for instr := range node.Marks() {
 		_, isCall := instr.(ssa.CallInstruction)
-<<<<<<< HEAD
 		rationale, isTracked := escapeInfo.InstructionLocality[instr]
 		if !isCall && rationale != nil && isTracked {
-			v.taints.addNewEscape(v.currentSource.Node, instr)
-=======
-		isLocal, isTracked := escapeInfo.InstructionLocality[instr]
-		if !isCall && !isLocal && isTracked {
 			v.taints.addNewEscape(v.currentSource, instr)
->>>>>>> 211f5dde
 			v.raiseAlarm(s, instr.Pos(),
 				fmt.Sprintf("instruction %s in %s is not local because %s!\n\tPosition: %s",
 					instr, node.Graph().Parent, rationale.String(), s.Program.Fset.Position(instr.Pos())))
