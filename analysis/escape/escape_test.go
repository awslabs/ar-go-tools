// Copyright Amazon.com, Inc. or its affiliates. All Rights Reserved.
//
// Licensed under the Apache License, Version 2.0 (the "License");
// you may not use this file except in compliance with the License.
// You may obtain a copy of the License at
//
//      http://www.apache.org/licenses/LICENSE-2.0
//
// Unless required by applicable law or agreed to in writing, software
// distributed under the License is distributed on an "AS IS" BASIS,
// WITHOUT WARRANTIES OR CONDITIONS OF ANY KIND, either express or implied.
// See the License for the specific language governing permissions and
// limitations under the License.

package escape

import (
	"fmt"
<<<<<<< HEAD
=======
	"go/ast"
	"go/parser"
	"go/token"
	"io/fs"
	"log"
>>>>>>> 8b2bb371
	"os"
	"path"
	"path/filepath"
	"reflect"
	"regexp"
	"runtime"
	"strings"
	"testing"

<<<<<<< HEAD
	"github.com/awslabs/ar-go-tools/analysis/config"
	"github.com/awslabs/ar-go-tools/analysis/dataflow"
	"github.com/awslabs/ar-go-tools/analysis/summaries"
	"github.com/awslabs/ar-go-tools/analysis/testutils"
	"github.com/awslabs/ar-go-tools/internal/analysistest"
=======
	"github.com/awslabs/argot/analysis/dataflow"
	"github.com/awslabs/argot/analysis/summaries"
	"github.com/awslabs/argot/analysis/testutils"
	"github.com/awslabs/argot/internal/funcutil"
>>>>>>> 8b2bb371
	"golang.org/x/tools/go/ssa"
)

// Look for a single node by its name prefix. Errors if there is not
// exactly one match
func findSingleNode(t *testing.T, g *EscapeGraph, name string) *Node {
	var node *Node
	for n := range g.edges {
		if strings.HasPrefix(n.debugInfo, name) {
			if node != nil {
				t.Errorf("Duplicate node found for %s\n", name)
				return nil
			} else {
				node = n
			}
		}
	}
	if node == nil {
		t.Errorf("No node found for %s\n", name)
	}
	return node
}

// Ensure there is an edge from a to b
func assertEdge(t *testing.T, g *EscapeGraph, a, b *Node) {
	if succs, ok := g.edges[a]; ok {
		if _, ok := succs[b]; ok {
			return
		}
	}
	t.Errorf("Expected edge between %v -> %v:\n%v\n", a, b, g.Graphviz())
}

// Check the escape results. The expected graph shapes are specific to a single input file, despite the arguments.
//
//gocyclo:ignore
func TestSimpleEscape(t *testing.T) {
	_, filename, _, _ := runtime.Caller(0)
	dir := path.Join(path.Dir(filename), "../../testdata/src/concurrency/simple-escape")
	err := os.Chdir(dir)
	if err != nil {
		t.Fatalf("failed to switch to dir %v: %v", dir, err)
	}
	program, _ := analysistest.LoadTest(t, ".", []string{})
	result, _ := dataflow.DoPointerAnalysis(program, func(_ *ssa.Function) bool { return true }, true)

	if len(result.CallGraph.Nodes) < 7 {
		t.Fatalf("Expected at least 7 nodes in the callgraph")
	}
	for _, cgNode := range result.CallGraph.Nodes {
		// Compute the summary of the node
		graph := EscapeSummary(cgNode.Func)
		// A general check to make sure that all global nodes are escaped.
		for n := range graph.edges {
			if strings.HasPrefix(n.debugInfo, "gbl:") && graph.status[n] != Leaked {
				t.Errorf("Global should have escaped %v\n", n)
			}
		}
		// Check properties of each test function.
		switch cgNode.Func.String() {
		case "command-line-arguments.consume":
			x := findSingleNode(t, graph, "gbl:globalS")
			y := findSingleNode(t, graph, "pointee of s")
			assertEdge(t, graph, x, y)
		case "command-line-arguments.leakThroughGlobal":
			x := findSingleNode(t, graph, "gbl:globalS")
			y := findSingleNode(t, graph, "new S")
			assertEdge(t, graph, x, y)
		case "command-line-arguments.testGlobalLoadStore":
			g := findSingleNode(t, graph, "gbl:globalS")
			s := findSingleNode(t, graph, "new S")
			b := findSingleNode(t, graph, "new B")
			l := findSingleNode(t, graph, "*S load")
			r := findSingleNode(t, graph, "return")
			assertEdge(t, graph, g, s)
			assertEdge(t, graph, g, l)
			assertEdge(t, graph, s, b)
			assertEdge(t, graph, r, s)
			assertEdge(t, graph, r, l)
		case "command-line-arguments.testMapValue":
			x := findSingleNode(t, graph, "return")
			y := findSingleNode(t, graph, "new S")
			assertEdge(t, graph, x, y)
		case "command-line-arguments.testMapKey":
			x := findSingleNode(t, graph, "return")
			y := findSingleNode(t, graph, "new S")
			assertEdge(t, graph, x, y)
		case "command-line-arguments.testFieldOfGlobal":
			x := findSingleNode(t, graph, "gbl:GG")
			y := findSingleNode(t, graph, "new B")
			assertEdge(t, graph, x, y)
		case "command-line-arguments.testSlice":
			x := findSingleNode(t, graph, "return")
			if len(graph.edges[x]) == 0 {
				t.Errorf("Slice should return some object")
			}
			for y := range graph.edges[x] {
				if !strings.HasPrefix(y.debugInfo, "new S") {
					t.Errorf("Slice should only return S's")
				}
			}
		}
	}
}

// Looks up a function in the main package
func findFunction(program *ssa.Program, name string) *ssa.Function {
	for _, pkg := range program.AllPackages() {
		if pkg.Pkg.Name() == "main" {
			return pkg.Func(name)
		}
	}
	return nil
}

// Is this instruction a call to a function with this name?
func isCall(instr ssa.Instruction, name string) bool {
	if call, ok := instr.(*ssa.Call); ok && call.Call.StaticCallee() != nil && call.Call.StaticCallee().Name() == name {
		return true
	}
	return false
}

// Re-run the monotone analysis framework to get a result at each function call.
// If the function has the name of one of our special functions, check that its
// arguments meet the required property.
//
//gocyclo:ignore
func checkFunctionCalls(ea *functionAnalysisState, bb *ssa.BasicBlock) error {
	g := NewEmptyEscapeGraph(ea.nodes)
	if len(bb.Preds) == 0 {
		// Entry block uses the function-wide initial graph
		g.Merge(ea.initialGraph)
	} else {
		// Take the union of all our predecessors. Treat nil as no-ops; they will
		// be filled in later, and then the current block will be re-analyzed
		for _, pred := range bb.Preds {
			if predGraph := ea.blockEnd[pred]; predGraph != nil {
				g.Merge(predGraph)
			}
		}
	}
	for _, instr := range bb.Instrs {
		if isCall(instr, "assertSameAliases") {
			args := instr.(*ssa.Call).Call.Args
			if len(args) != 2 {
				return fmt.Errorf("Expected 2 arguments to special assertion")
			}
			a := ea.nodes.ValueNode(args[0])
			b := ea.nodes.ValueNode(args[1])
			//fmt.Printf("Checking call %v %v\n%v\n", a, b, g.Graphviz(ea.nodes))
			if !reflect.DeepEqual(g.edges[a], g.edges[b]) {
				if !(len(g.edges[a]) == 0 && len(g.edges[b]) == 0) {
					// TODO: figure out why deepequal is returning false for two empty maps
					return fmt.Errorf("Arguments do not have the same set of edges %v != %v (%v != %v) %v \n%v", a, b, g.edges[a], g.edges[b], reflect.DeepEqual(g.edges[a], g.edges[b]), g.Graphviz())
				}
			}
		} else if isCall(instr, "assertAllLeaked") {
			args := instr.(*ssa.Call).Call.Args
			if len(args) != 1 {
				return fmt.Errorf("Expected 1 arguments to special assertion")
			}
			a := ea.nodes.ValueNode(args[0])
			for b := range g.edges[a] {
				if g.status[b] != Leaked {
					return fmt.Errorf("%v wasn't leaked in:\n%v", b, g.Graphviz())
				}
			}
		} else if isCall(instr, "assertAllLocal") {
			args := instr.(*ssa.Call).Call.Args
			if len(args) != 1 {
				return fmt.Errorf("Expected 1 arguments to special assertion")
			}
			a := ea.nodes.ValueNode(args[0])
			for b := range g.edges[a] {
				if g.status[b] != Local {
					return fmt.Errorf("%v has escaped in:\n%v", b, g.Graphviz())
				}
			}
		} else {
			ea.transferFunction(instr, g, false)
		}
	}
	return nil
}

// Check the escape results in the interprocedural case
func TestInterproceduralEscape(t *testing.T) {
	_, filename, _, _ := runtime.Caller(0)
	dir := path.Join(path.Dir(filename), "../../testdata/src/concurrency/interprocedural-escape")
	err := os.Chdir(dir)
	if err != nil {
		t.Fatalf("failed to switch to dir %v: %v", dir, err)
	}
	program, cfg := analysistest.LoadTest(t, ".", []string{})
	cfg.LogLevel = int(config.TraceLevel)
	// Compute the summaries for everything in the main package
	state, _ := dataflow.NewAnalyzerState(program, config.NewLogGroup(cfg), cfg,
		[]func(*dataflow.AnalyzerState){
			func(s *dataflow.AnalyzerState) { s.PopulatePointersVerbose(summaries.IsUserDefinedFunction) },
		})
	escapeWholeProgram, err := EscapeAnalysis(state, state.PointerAnalysis.CallGraph.Root)
	if err != nil {
		t.Fatalf("Error: %v\n", err)
	}
	funcsToTest := []string{
		"testAlias",
		"inverseAlias",
		"inverseLeaked",
		"inverseLocal",
		"inverseLocalEscapedOnly",
		"testTraverseList",
		"testTraverseListRecur",
		"testStepLargeList",
		"testMultiReturnValues",
		"testConsume",
		"testFresh",
		"testIdent",
		"testExternal",
	}
	// For each of these distinguished functions, check that the assert*() functions
	// are satisfied by the computed summaries (technically, the summary at particular
	// program points)
	for _, funcName := range funcsToTest {
		f := findFunction(program, funcName)
		if f == nil {
			t.Fatalf("Could not find function %v\n", funcName)
		}
		summary := escapeWholeProgram.summaries[f]
		if summary == nil {
			t.Fatalf("%v wasn't summarized", funcName)
		}
		for _, bb := range f.Blocks {
			err := checkFunctionCalls(summary, bb)
			// test* == no error, anything else == error expected
			if strings.HasPrefix(funcName, "test") {
				if err != nil {
					t.Fatalf("Error in %v: %v\n", funcName, err)
				}
			} else {
				if err == nil {
					t.Fatalf("Expected fail in %v, but no error produced\n", funcName)
				}
			}

		}
	}
}

// Check the escape results in the interprocedural case
func TestBuiltinsEscape(t *testing.T) {
	_, filename, _, _ := runtime.Caller(0)
	dir := path.Join(path.Dir(filename), "../../testdata/src/concurrency/builtins-escape")
	err := os.Chdir(dir)
	if err != nil {
		t.Fatalf("failed to switch to dir %v: %v", dir, err)
	}
	program, cfg := analysistest.LoadTest(t, ".", []string{})
	cfg.LogLevel = int(config.DebugLevel)
	// Compute the summaries for everything in the main package
	cache, _ := dataflow.NewInitializedAnalyzerState(config.NewLogGroup(cfg), cfg, program)
	escapeWholeProgram, err := EscapeAnalysis(cache, cache.PointerAnalysis.CallGraph.Root)
	if err != nil {
		t.Fatalf("Error: %v\n", err)
	}
	funcsToTest := []string{
		"testMethod",
		"testVarargs",
		"testNilArg",
		"testVariousBuiltins",
		"testGo",
		"testAppend",
		"testIndexArray",
		"testChannel",
		"testChannelEscape",
		"testSelect",
		"testConvertStringToSlice",
	}
	// For each of these distinguished functions, check that the assert*() functions
	// are satisfied by the computed summaries (technically, the summary at particular
	// program points)
	for _, funcName := range funcsToTest {
		f := findFunction(program, funcName)
		if f == nil {
			t.Fatalf("Could not find function %v\n", funcName)
		}
		summary := escapeWholeProgram.summaries[f]
		if summary == nil {
			t.Fatalf("%v wasn't summarized", funcName)
		}
		for _, bb := range f.Blocks {
			err := checkFunctionCalls(summary, bb)
			// test* == no error, anything else == error expected
			if strings.HasPrefix(funcName, "test") {
				if err != nil {
					t.Fatalf("Error in %v: %v\n", funcName, err)
				}
			} else {
				if err == nil {
					t.Fatalf("Expected fail in %v, but no error produced\n", funcName)
				}
			}

		}
	}
}

type callgraphVisitNode struct {
	context  dataflow.EscapeCallContext
	fun      *ssa.Function
	locality map[ssa.Instruction]bool
	// we don't explicitly keep track of the children here.
}

func computeNodes(state dataflow.EscapeAnalysisState2, root *ssa.Function) []*callgraphVisitNode {
	allNodes := make([]*callgraphVisitNode, 0)
	rootContext := state.ComputeArbitraryContext(root)

	currentNode := map[*ssa.Function]*callgraphVisitNode{}
	var analyze func(f *ssa.Function, ctx dataflow.EscapeCallContext)

	analyze = func(f *ssa.Function, ctx dataflow.EscapeCallContext) {
		var node *callgraphVisitNode
		added := false
		if n, ok := currentNode[f]; !ok {
			// haven't visited this node with the current context
			node = &callgraphVisitNode{ctx, f, make(map[ssa.Instruction]bool)}
			currentNode[f] = node
			allNodes = append(allNodes, node)
			added = true
		} else {
			node = n
			changed, merged := node.context.Merge(ctx)
			if !changed {
				// an invocation of analyze further up the stack has already computed locality
				// with a more general context.
				return
			}
			node.context = merged
		}
		locality, callsites := state.ComputeInstructionLocalityAndCallsites(f, node.context)
		node.locality = locality
		for callsite, info := range callsites {
			if callee := callsite.Call.StaticCallee(); state.IsSummarized(callee) {
				analyze(callee, info.Resolve(callee))
			}
		}
		if added {
			delete(currentNode, f)
		}
	}
	analyze(root, rootContext)
	return allNodes
}

func groupNodesByFunc(nodes []*callgraphVisitNode) [][]*callgraphVisitNode {
	sets := map[*ssa.Function][]*callgraphVisitNode{}
	for _, n := range nodes {
		sets[n.fun] = append(sets[n.fun], n)
	}
	result := [][]*callgraphVisitNode{}
	for _, ns := range sets {
		result = append(result, ns)
	}
	return result
}

// Checks the annotations for a set of nodes of the same function.
// The annotations on some source line are interpreted as follows:
//   - /// LOCAL
//     All SSA instructions corresponding to this line are local, in all contexts.
//   - /// NONLOCAL
//     At least one corresponding instruction is not local. We need at least one
//     because most source lines become multiple SSA ops, many of which are e.g.
//     purely local FieldAddr computations. Must hold for each context, individually.
//   - /// BOTH
//     In at least one context, acts like LOCAL. In at least one context, acts like
//     NONLOCAL. Because we don't have a way to identify the contexts, this annotation
//     is weaker than it could theoretically be.
func checkLocalityAnnotations(nodes []*callgraphVisitNode, annos map[LPos]string) error {
	if len(nodes) == 0 {
		return nil
	}
	// gather annotations
	f := nodes[0].fun
	funcStart := f.Prog.Fset.Position(f.Pos())
	funcEnd := f.Prog.Fset.Position(f.Syntax().End())
	fAnnos := map[int]string{}
	fAnnosCovered := map[int]map[*callgraphVisitNode]bool{}
	for lpos, kind := range annos {
		if lpos.Filename == funcStart.Filename && funcStart.Line <= lpos.Line && lpos.Line <= funcEnd.Line {
			fAnnos[lpos.Line] = kind
			fAnnosCovered[lpos.Line] = map[*callgraphVisitNode]bool{}
		}
	}

	for _, node := range nodes {
		for _, bb := range f.Blocks {
			for _, ins := range bb.Instrs {
				if node.locality[ins] {
					// ins is local, so do nothing.
				} else {
					pos := f.Prog.Fset.Position(ins.Pos())
					if kind, ok := fAnnos[pos.Line]; ok {
						switch kind {
						case "LOCAL":
							// All instructions for a local line must be local
							return fmt.Errorf("Instruction %v on line %v was expected to be local", ins, pos.Line)
						case "NONLOCAL":
							fallthrough
						case "BOTH":
							// In NONLOCAL/BOTH, we don't have enough information to determine if there is an error
							fAnnosCovered[pos.Line][node] = true
						}
					}
				}
			}
		}
		// For each context/node, check that NONLOCAL lines are satisfied
		for line, kind := range fAnnos {
			if kind == "NONLOCAL" {
				if !fAnnosCovered[line][node] {
					return fmt.Errorf("Line %v was expected to have at least one non-local instruction", line)
				}
			}
		}
	}

	// Check that BOTH lines are satisfied
	for line, kind := range fAnnos {
		if kind == "BOTH" {
			seenLocal, seenNonlocal := false, false
			for _, n := range nodes {
				if fAnnosCovered[line][n] {
					seenNonlocal = true
				} else {
					seenLocal = true
				}
			}
			if !seenLocal || !seenNonlocal {
				return fmt.Errorf("Line %v was expected to be local in some contexts and non-local in others (local: %v, non-local: %v)", line, seenLocal, seenNonlocal)
			}
		}
	}
	return nil
}

// Logic for parsing comments copied from taint_utils_test.go
// Match annotations of the form // LOCAL, // NONLOCAL, and // BOTH
var annoRegex = regexp.MustCompile(`// *(LOCAL|NONLOCAL|BOTH) *$`)

type LPos struct {
	Filename string
	Line     int
}

func (p LPos) String() string {
	return fmt.Sprintf("%s:%d", p.Filename, p.Line)
}

// RelPos drops the column of the position and prepends reldir to the filename of the position
func RelPos(pos token.Position, reldir string) LPos {
	return LPos{Line: pos.Line, Filename: path.Join(reldir, pos.Filename)}
}

// getExpectSourceToTargets analyzes the files in dir and looks for comments // LOCAL // NONLOCAL etc
func getAnnotations(reldir string, dir string) map[LPos]string {
	var err error
	d := make(map[string]*ast.Package)
	annos := make(map[LPos]string)
	fset := token.NewFileSet() // positions are relative to fset

	err = filepath.Walk(dir, func(path string, info fs.FileInfo, err error) error {
		if err != nil {
			return err
		}
		if info.IsDir() {
			d0, err := parser.ParseDir(fset, info.Name(), nil, parser.ParseComments)
			funcutil.Merge(d, d0, func(x *ast.Package, _ *ast.Package) *ast.Package { return x })
			return err
		}
		return nil
	})
	if err != nil {
		fmt.Println(err)
		return nil
	}
	for _, f := range d {
		for _, f := range f.Files {
			for _, c := range f.Comments {
				for _, c1 := range c.List {
					pos := fset.Position(c1.Pos())
					// Match a "@Source(id1, id2, id3)"
					a := annoRegex.FindStringSubmatch(c1.Text)
					if len(a) == 2 {
						annos[RelPos(pos, reldir)] = a[1]
					}
				}
			}
		}
	}
	return annos
}

func TestLocalityComputation(t *testing.T) {
	_, filename, _, _ := runtime.Caller(0)
	dir := path.Join(path.Dir(filename), "../../testdata/src/concurrency/escape-locality")
	err := os.Chdir(dir)
	if err != nil {
		t.Fatalf("failed to switch to dir %v: %v", dir, err)
	}
<<<<<<< HEAD
	program, cfg := testutils.LoadTest(t, ".", []string{})
	cfg.LogLevel = int(config.DebugLevel)
=======
	program, config := testutils.LoadTest(t, ".", []string{})
	// config.Verbose = true
>>>>>>> 8b2bb371
	// Compute the summaries for everything in the main package
	cache, _ := dataflow.NewInitializedAnalyzerState(config.NewLogGroup(cfg), cfg, program)
	escapeWholeProgram, err := EscapeAnalysis(cache, cache.PointerAnalysis.CallGraph.Root)
	if err != nil {
		t.Fatalf("Error: %v\n", err)
	}
	funcsToTest := []string{
		"testLocality",
		"failInterproceduralLocality1",
		"testInterproceduralLocality1",
		"failInterproceduralLocality2",
		"testDiamond",
		"testRecursion",
	}
	annos := getAnnotations(dir, ".")
	for _, funcName := range funcsToTest {
		f := findFunction(program, funcName)
		if f == nil {
			t.Fatalf("Couldn't find function %v", funcName)
		}
		var state dataflow.EscapeAnalysisState2 = &escapeAnalysisImpl{*escapeWholeProgram}
		var anyError error
		allCallgraphWalkNodes := computeNodes(state, f)
		for _, nodes := range groupNodesByFunc(allCallgraphWalkNodes) {
			// fmt.Printf("%v:\n%v\n%v\n", node.fun.Name(), node.locality, node.context.(*escapeContextImpl).g.Graphviz())
			if err := checkLocalityAnnotations(nodes, annos); err != nil {
				anyError = err
			}
		}
		if strings.HasPrefix(funcName, "test") {
			if anyError != nil {
				t.Fatalf("Error %v", anyError)
			}
		} else {
			if anyError == nil {
				t.Fatalf("Expected error, but test passed")
			}
		}
		t.Logf("Completed %v\n", funcName)
	}
}<|MERGE_RESOLUTION|>--- conflicted
+++ resolved
@@ -16,14 +16,10 @@
 
 import (
 	"fmt"
-<<<<<<< HEAD
-=======
 	"go/ast"
 	"go/parser"
 	"go/token"
 	"io/fs"
-	"log"
->>>>>>> 8b2bb371
 	"os"
 	"path"
 	"path/filepath"
@@ -33,18 +29,12 @@
 	"strings"
 	"testing"
 
-<<<<<<< HEAD
 	"github.com/awslabs/ar-go-tools/analysis/config"
 	"github.com/awslabs/ar-go-tools/analysis/dataflow"
 	"github.com/awslabs/ar-go-tools/analysis/summaries"
 	"github.com/awslabs/ar-go-tools/analysis/testutils"
 	"github.com/awslabs/ar-go-tools/internal/analysistest"
-=======
-	"github.com/awslabs/argot/analysis/dataflow"
-	"github.com/awslabs/argot/analysis/summaries"
-	"github.com/awslabs/argot/analysis/testutils"
-	"github.com/awslabs/argot/internal/funcutil"
->>>>>>> 8b2bb371
+	"github.com/awslabs/ar-go-tools/internal/funcutil"
 	"golang.org/x/tools/go/ssa"
 )
 
@@ -556,13 +546,8 @@
 	if err != nil {
 		t.Fatalf("failed to switch to dir %v: %v", dir, err)
 	}
-<<<<<<< HEAD
 	program, cfg := testutils.LoadTest(t, ".", []string{})
 	cfg.LogLevel = int(config.DebugLevel)
-=======
-	program, config := testutils.LoadTest(t, ".", []string{})
-	// config.Verbose = true
->>>>>>> 8b2bb371
 	// Compute the summaries for everything in the main package
 	cache, _ := dataflow.NewInitializedAnalyzerState(config.NewLogGroup(cfg), cfg, program)
 	escapeWholeProgram, err := EscapeAnalysis(cache, cache.PointerAnalysis.CallGraph.Root)
